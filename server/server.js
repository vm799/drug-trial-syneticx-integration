// Load environment variables first
import dotenv from 'dotenv'
dotenv.config()

// Environment variables loaded successfully

import express from 'express'
import path from 'path'
import { fileURLToPath } from 'url'
import cors from 'cors'
import helmet from 'helmet'
import compression from 'compression'
import rateLimit from 'express-rate-limit'
import mongoSanitize from 'express-mongo-sanitize'
import { createServer } from 'http'
import { Server } from 'socket.io'

// Import custom modules
import connectDB from './config/database.js'
import logger from './utils/logger.js'
import errorHandler from './middleware/errorHandler.js'
import authMiddleware from './middleware/auth.js'

// Import routes
import authRoutes from './routes/auth.js'
import chatRoutes from './routes/chat.js'
import enhancedChatRoutes from './routes/enhanced-chat.js'
import researchRoutes from './routes/research.js'
import analyticsRoutes from './routes/analytics.js'
import userRoutes from './routes/user.js'
import subscriptionRoutes from './routes/subscriptions.js'

const app = express()
const server = createServer(app)
const io = new Server(server, {
  cors: {
<<<<<<< HEAD
    origin: 'http://localhost:3000',
=======
    // Reflect request origin (safest for single-origin deployments)
    origin: true,
>>>>>>> cc91c3b9
    methods: ['GET', 'POST'],
    credentials: true,
  },
})

const PORT = process.env.PORT || 3001

// Connect to MongoDB
connectDB()

// Security Middleware
app.use(
  helmet({
    contentSecurityPolicy: {
      directives: {
        defaultSrc: ["'self'"],
        styleSrc: ["'self'", "'unsafe-inline'"],
        scriptSrc: ["'self'"],
        connectSrc: ["'self'", 'https://api.openai.com'],
      },
    },
  }),
)

// Rate limiting
const limiter = rateLimit({
  windowMs: 15 * 60 * 1000, // 15 minutes
  max: 100, // limit each IP to 100 requests per windowMs
  message: 'Too many requests from this IP, please try again later.',
  standardHeaders: true,
  legacyHeaders: false,
})

const chatLimiter = rateLimit({
  windowMs: 60 * 1000, // 1 minute
  max: 10, // limit each IP to 10 chat requests per minute
  message: 'Too many chat requests, please slow down.',
})

app.use(limiter)
app.use('/api/chat', chatLimiter)

// Body parsing & security middleware
app.use(compression())
app.use(
  cors({
<<<<<<< HEAD
    origin: 'http://localhost:3000',
=======
    // Reflect request origin so same-origin deployments work without hardcoding
    origin: true,
>>>>>>> cc91c3b9
    credentials: true,
  }),
)
app.use(express.json({ limit: '10mb' }))
app.use(express.urlencoded({ extended: true, limit: '10mb' }))
app.use(mongoSanitize())

// Logging middleware
app.use((req, res, next) => {
  logger.info(`${req.method} ${req.path} - ${req.ip}`)
  next()
})

// Health check endpoint
app.get('/health', (req, res) => {
  res.status(200).json({
    status: 'OK',
    timestamp: new Date().toISOString(),
    uptime: process.uptime(),
  })
})

// API Routes
app.use('/api/auth', authRoutes)
app.use('/api/chat', chatRoutes) // Basic chat - temporarily removed auth for testing
app.use('/api/chat', enhancedChatRoutes) // Enhanced multi-agent chat with LangChain + CrewAI
app.use('/api/research', authMiddleware, researchRoutes)
app.use('/api/analytics', authMiddleware, analyticsRoutes)
app.use('/api/user', authMiddleware, userRoutes)
app.use('/api/subscriptions', subscriptionRoutes) // Email subscription routes

// Serve frontend (single-URL deployment)
const __filename = fileURLToPath(import.meta.url)
const __dirname = path.dirname(__filename)
const frontendDistPath = path.resolve(__dirname, '../dist')

// Static assets
app.use(express.static(frontendDistPath))

// SPA fallback for non-API routes
app.get(/^\/(?!api).*/, (req, res) => {
  res.sendFile(path.join(frontendDistPath, 'index.html'))
})

// Socket.io for real-time chat
io.use((socket, next) => {
  // Add socket authentication middleware here
  next()
})

io.on('connection', (socket) => {
  logger.info(`User connected: ${socket.id}`)

  socket.on('join-room', (roomId) => {
    socket.join(roomId)
    logger.info(`Socket ${socket.id} joined room ${roomId}`)
  })

  socket.on('chat-message', async (data) => {
    try {
      // Handle real-time chat messages
      const { roomId, message, userId } = data

      // Emit to room members
      socket.to(roomId).emit('new-message', {
        message,
        userId,
        timestamp: new Date().toISOString(),
      })

      // Log chat activity
      logger.info(`Chat message in room ${roomId} from user ${userId}`)
    } catch (error) {
      logger.error('Socket chat error:', error)
      socket.emit('error', 'Failed to process message')
    }
  })

  socket.on('disconnect', () => {
    logger.info(`User disconnected: ${socket.id}`)
  })
})

// Error handling middleware
app.use(errorHandler)

// 404 handler
app.use('*', (req, res) => {
  res.status(404).json({
    success: false,
    message: 'API endpoint not found',
  })
})

// Graceful shutdown
process.on('SIGTERM', () => {
  logger.info('SIGTERM received, shutting down gracefully')
  server.close(() => {
    process.exit(0)
  })
})

process.on('SIGINT', () => {
  logger.info('SIGINT received, shutting down gracefully')
  server.close(() => {
    process.exit(0)
  })
})

server.listen(PORT, () => {
  logger.info(`🚀 Server running on port ${PORT}`)
  logger.info(`📱 Health check: http://localhost:${PORT}/health`)
})


import cron from 'node-cron';
import User from './models/User.js';
import { fetchNewRecommendations } from './utils/recommender.js';
import { sendRecommendationEmail } from './utils/email.js';

cron.schedule('0 9 * * 1', async () => {  // Every Monday at 9 AM
  const users = await User.find({ subscribedToEmails: true });
  for (const user of users) {
    const recommendations = await fetchNewRecommendations(user);
    if (recommendations.length > 0) {
      await sendRecommendationEmail(user.email, 'New Research Recommendations', recommendations);
    } else {
      // Optional: Send "No new updates" or skip to save resources
    }
  }
}, {
  timezone: 'UTC',
});

export default app<|MERGE_RESOLUTION|>--- conflicted
+++ resolved
@@ -34,12 +34,8 @@
 const server = createServer(app)
 const io = new Server(server, {
   cors: {
-<<<<<<< HEAD
-    origin: 'http://localhost:3000',
-=======
     // Reflect request origin (safest for single-origin deployments)
     origin: true,
->>>>>>> cc91c3b9
     methods: ['GET', 'POST'],
     credentials: true,
   },
@@ -86,12 +82,8 @@
 app.use(compression())
 app.use(
   cors({
-<<<<<<< HEAD
-    origin: 'http://localhost:3000',
-=======
     // Reflect request origin so same-origin deployments work without hardcoding
     origin: true,
->>>>>>> cc91c3b9
     credentials: true,
   }),
 )
